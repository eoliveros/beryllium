import os

from flask import Flask
from werkzeug.middleware.proxy_fix import ProxyFix
from flask_sqlalchemy import SQLAlchemy
from flask_mail_sendgrid import MailSendGrid
from flask_socketio import SocketIO
from flask_cors import CORS
from flask_limiter import Limiter
from flask_limiter.util import get_remote_address

MISSING_VITAL_SETTING = False

# Create Flask application
app = Flask(__name__)
app.wsgi_app = ProxyFix(app.wsgi_app)
all_origins = {"origins": "*"}
cors = CORS(app, resources={r"/apiv1/*": all_origins})

if os.getenv("DEBUG"):
    app.config["DEBUG"] = True

app.config.from_pyfile("flask_config.py")

if os.getenv("TESTNET"):
    app.config["TESTNET"] = True
else:
    app.config["TESTNET"] = False
if os.getenv("DATABASE_URL"):
    app.config["SQLALCHEMY_DATABASE_URI"] = os.getenv("DATABASE_URL")
else:
    if app.config["TESTNET"]:
        DATABASE_FILE = 'beryllium_testnet.db'
    else:
        DATABASE_FILE = 'beryllium.db'
    app.config["SQLALCHEMY_DATABASE_URI"] = 'sqlite:///' + DATABASE_FILE
if os.getenv("LOGO_URL_SRC"):
    app.config["LOGO_URL_SRC"] = os.getenv("LOGO_URL_SRC")
else:
    app.config["LOGO_URL_SRC"] = "http://" + os.getenv("SERVER_NAME") + "/static/assets/img/logo.png"

if os.getenv("LOGO_EMAIL_SRC"):
    app.config["LOGO_EMAIL_SRC"] = os.getenv("LOGO_EMAIL_SRC")
else:
    app.config["LOGO_EMAIL_SRC"] = "http://" + os.getenv("SERVER_NAME") + "/static/assets/img/logo.png"

if os.getenv("APPLE_APP_STORE_URL"):
    app.config["APPLE_APP_STORE_URL"] = os.getenv("APPLE_APP_STORE_URL")
else:
    app.config["APPLE_APP_STORE_URL"] = "https://apps.apple.com/nz/app/zap/XXX"

if os.getenv("GOOGLE_PLAY_STORE_URL"):
    app.config["GOOGLE_PLAY_STORE_URL"] = os.getenv("GOOGLE_PLAY_STORE_URL")
else:
    app.config["GOOGLE_PLAY_STORE_URL"] = "https://play.google.com/store/apps/details?id=XXX"

if os.getenv("USE_REFERRALS"):
    app.config["USE_REFERRALS"] = True
else:
    app.config["USE_REFERRALS"] = False
#if os.getenv("REFERRAL_REWARD_TYPE_SENDER"):
#    app.config["REFERRAL_REWARD_TYPE_SENDER"] = os.getenv("REFERRAL_REWARD_TYPE_SENDER")
#else:
app.config["REFERRAL_REWARD_TYPE_SENDER"] = 'fixed'
if os.getenv("REFERRAL_REWARD_SENDER"):
    app.config["REFERRAL_REWARD_SENDER"] = int(os.getenv("REFERRAL_REWARD_SENDER"))
else:
    app.config["REFERRAL_REWARD_SENDER"] = 1000
if os.getenv("REFERRAL_REWARD_TYPE_RECIPIENT"):
    app.config["REFERRAL_REWARD_TYPE_RECIPIENT"] = os.getenv("REFERRAL_REWARD_TYPE_RECIPIENT")
else:
    app.config["REFERRAL_REWARD_TYPE_RECIPIENT"] = 'fixed'
if os.getenv("REFERRAL_REWARD_RECIPIENT"):
    app.config["REFERRAL_REWARD_RECIPIENT"] = int(os.getenv("REFERRAL_REWARD_RECIPIENT"))
else:
    app.config["REFERRAL_REWARD_RECIPIENT"] = 1000
if os.getenv("REFERRAL_RECIPIENT_MIN_SPEND"):
    app.config["REFERRAL_RECIPIENT_MIN_SPEND"] = int(os.getenv("REFERRAL_RECIPIENT_MIN_SPEND"))
else:
    app.config["REFERRAL_RECIPIENT_MIN_SPEND"] = 5000
if os.getenv("REFERRAL_ECOMMERCE_URL"):
    app.config["REFERRAL_ECOMMERCE_URL"] = os.getenv("REFERRAL_ECOMMERCE_URL")
else:
    app.config["REFERRAL_ECOMMERCE_URL"] = None
if os.getenv("REFERRAL_STORE_NAME"):
    app.config["REFERRAL_STORE_NAME"] = os.getenv("REFERRAL_STORE_NAME")
else:
    app.config["REFERRAL_STORE_NAME"] = "Change My Name Inc"
if os.getenv("REFERRAL_SPEND_ASSET"):
    app.config["REFERRAL_SPEND_ASSET"] = os.getenv("REFERRAL_SPEND_ASSET")
else:
    app.config["REFERRAL_SPEND_ASSET"] = "NZD"

if os.getenv("BROKER_ORDER_FEE"):
    app.config["BROKER_ORDER_FEE"] = os.getenv("BROKER_ORDER_FEE")
else:
    app.config["BROKER_ORDER_FEE"] = "2.5"

if os.getenv('EXCHANGE_ACCOUNT_MOCK'):
    app.config['EXCHANGE_ACCOUNT_MOCK'] = True
else:
    app.config['EXCHANGE_ACCOUNT_MOCK'] = False

<<<<<<< HEAD
if os.getenv("FLASK_ADMIN_SWATCH"):
    app.config["FLASK_ADMIN_SWATCH"] = os.getenv("FLASK_ADMIN_SWATCH")

if os.getenv("FLASK_ADMIN_SWATCH") == "slate":
    app.config["CSS_THEME"] = "css/custom_reporting_dark.css"
    app.config["CSS_THEME_INTENSITY"] = "dark"
else:
    app.config["CSS_THEME"] = "css/custom_reporting.css"
    app.config["CSS_THEME_INTENSITY"] = "light"

def set_vital_setting(env_name, setting_name=None, acceptable_values=None):
=======
def set_vital_setting(env_name, setting_name=None, acceptable_values=None, custom_handler=None):
>>>>>>> f6d616b4
    # pylint: disable=global-statement
    global MISSING_VITAL_SETTING
    if not setting_name:
        setting_name = env_name
    if os.getenv(env_name):
        value = app.config[setting_name] = os.getenv(env_name)
        app.config[env_name] = os.getenv(env_name)
        if acceptable_values and value not in acceptable_values:
            print(env_name + " not in range of acceptable values: " + str(acceptable_values))
            MISSING_VITAL_SETTING = True
        if custom_handler:
            custom_handler(env_name, value)
    else:
        print("no " + env_name)
        MISSING_VITAL_SETTING = True

set_vital_setting("ADMIN_EMAIL", "SECURITY_TWO_FACTOR_RESCUE_MAIL")
set_vital_setting("FROM_EMAIL", "SECURITY_EMAIL_SENDER")
set_vital_setting("FROM_NAME")

set_vital_setting("SESSION_KEY", "SECRET_KEY")
def set_totp_secret(name, val):
    app.config["SECURITY_TOTP_SECRETS"] = {'1': val}
set_vital_setting("PASSWORD_SALT", "SECURITY_PASSWORD_SALT", custom_handler=set_totp_secret)
set_vital_setting("SENDGRID_API_KEY", "MAIL_SENDGRID_API_KEY")
set_vital_setting("SERVER_NAME")
set_vital_setting("FIREBASE_CREDENTIALS")
set_vital_setting("DASSET_API_SECRET")
set_vital_setting("DASSET_ACCOUNT_ID")
set_vital_setting("PAYOUT_GROUP_EMAIL")
set_vital_setting("APLYID_BASE_URL")
set_vital_setting("APLYID_API_KEY")
set_vital_setting("APLYID_API_SECRET")
set_vital_setting("APLYID_WEBHOOK_BEARER_TOKEN")
set_vital_setting("B2_ACCOUNT_ID")
set_vital_setting("B2_APPLICATION_KEY")
set_vital_setting("KYC_BUCKET")

db = SQLAlchemy(app)
mail = MailSendGrid(app)
socketio = SocketIO(app, cors_allowed_origins='*')
limiter = Limiter(app, key_func=get_remote_address, headers_enabled=True, default_limits=["3000 per minute"])<|MERGE_RESOLUTION|>--- conflicted
+++ resolved
@@ -101,7 +101,6 @@
 else:
     app.config['EXCHANGE_ACCOUNT_MOCK'] = False
 
-<<<<<<< HEAD
 if os.getenv("FLASK_ADMIN_SWATCH"):
     app.config["FLASK_ADMIN_SWATCH"] = os.getenv("FLASK_ADMIN_SWATCH")
 
@@ -112,10 +111,7 @@
     app.config["CSS_THEME"] = "css/custom_reporting.css"
     app.config["CSS_THEME_INTENSITY"] = "light"
 
-def set_vital_setting(env_name, setting_name=None, acceptable_values=None):
-=======
 def set_vital_setting(env_name, setting_name=None, acceptable_values=None, custom_handler=None):
->>>>>>> f6d616b4
     # pylint: disable=global-statement
     global MISSING_VITAL_SETTING
     if not setting_name:
