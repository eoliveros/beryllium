--- conflicted
+++ resolved
@@ -104,27 +104,6 @@
                 flash(Markup(f'successfully closed channel {channel_id}'), 'success')
             except Exception as e: # pylint: disable=broad-except
                 flash(Markup(e.args[0]), 'danger')
-<<<<<<< HEAD
-    peers = rpc.list_peers()["peers"]
-    # pylint: disable=consider-using-enumerate
-    for i in range(len(peers)):
-        peers[i]["sats_total"] = 0
-        peers[i]["can_send"] = 0
-        peers[i]["can_receive"] = 0
-        peers[i]["scid"] = ""
-        # I'm assuming there will only be one channel for each node, but I'm
-        # using an array in case there's more
-        peers[i]["channel_states"] = []
-        for channel in peers[i]["channels"]:
-            if channel["state"] == 'CHANNELD_NORMAL':
-                peers[i]["sats_total"] += _msat_to_sat(channel["msatoshi_total"])
-                peers[i]["can_send"] += _msat_to_sat(channel["spendable_msatoshi"])
-                peers[i]["can_receive"] += _msat_to_sat(channel["receivable_msatoshi"])
-                for scid in channel["short_channel_id"]:
-                    peers[i]["scid"] += scid
-                peers[i]["channel_states"].append(channel["state"])
-    return render_template("lightning/channel_management.html", peers=peers)
-=======
     peers = rpc.list_peers()['peers']
     channels = []
     total_receivable = 0
@@ -152,8 +131,7 @@
 
             channels.append(channel)
 
-    return render_template('lightning/rebalance_channel.html', channels=channels, total_spendable_sats=_msat_to_sat(total_spendable), total_receivable_sats=_msat_to_sat(total_receivable))
->>>>>>> 84da64a7
+    return render_template('lightning/channel_management.html', channels=channels, total_spendable_sats=_msat_to_sat(total_spendable), total_receivable_sats=_msat_to_sat(total_receivable))
 
 @ln_wallet.route('/list_forwards')
 @roles_accepted(Role.ROLE_ADMIN)
