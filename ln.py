import os
import datetime
from typing import Optional

import pytz
from pyln.client import LightningRpc

def _msat_to_sat(msats):
    return int(int(msats) / 1000)

def _sat_to_msat(sats):
    return int(sats) * 1000

# pylint: disable=too-many-public-methods
class LnRpc():
    def __init__(self):
        if 'LN_RPC_FILE' in os.environ:
            self.instance = LightningRpc(os.environ['LN_RPC_FILE'])
        else:
            self.instance = LightningRpc("/etc/lightning/lightning-rpc")

    def get_info(self):
        return self.instance.getinfo()

    def list_nodes(self):
        return self.instance.listnodes()

    def connect_node(self, node_address):
        return self.instance.connect(node_address)

    def list_peers(self):
        return self.instance.listpeers()

    #
    # LN
    #

    def invoice(self, sats, label, msg):
        # create a LN invoice
        return self.instance.invoice(_sat_to_msat(sats), label, msg)

<<<<<<< HEAD
    def pay(self, bolt11):
        # pay a bolt11 invoice
        invoice_result = self.instance.pay(bolt11)
        invoice_result["sats_sent"] = _msat_to_sat(invoice_result["msatoshi_sent"])
        return invoice_result

    def pay_status(self, bolt11):
        # show the status of a specific paid bolt11 invoice
        return self.instance.listpays(bolt11=bolt11)
=======
    def pay(self, bolt11: str) -> Optional[dict]:
        # pay a bolt11 invoice
        invoice_result = self.instance.pay(bolt11)
        if not invoice_result:
            return None
        invoice_result["sats_sent"] = _msat_to_sat(invoice_result["msatoshi_sent"].millisatoshis)
        return invoice_result

    def pay_status(self, bolt11: str) -> Optional[dict]:
        # show the status of a specific paid bolt11 invoice
        return self.instance.listpays(bolt11=bolt11)

    def pay_status_from_hash(self, payment_hash: str) -> Optional[dict]:
        # show the status of a specific payment hash
        return self.instance.listpays(payment_hash=payment_hash)
>>>>>>> ca5739b5

    def list_paid(self):
        # show the status of all paid bolt11 invoice
        results = []
        pays = self.instance.listpays()
        for pay in pays["pays"]:
            created_at = pay["created_at"]
            date = datetime.datetime.fromtimestamp(
<<<<<<< HEAD
                list_pay["created_at"], pytz.timezone('Pacific/Auckland'))
            status = list_pay["status"]
            amount_msat = list_pay["amount_sent_msat"]
=======
                created_at, pytz.timezone('Pacific/Auckland'))
            status = pay["status"]
            amount_msat = pay["amount_sent_msat"].millisatoshis
>>>>>>> ca5739b5
            amount_sats = _msat_to_sat(amount_msat)
            results.append({"created_at": created_at,
                            "date": date,
                            "status": status,
                            "amount_msat": amount_msat,
                            "amount_sats": amount_sats})
        return results

<<<<<<< HEAD
    def decode_pay(self, bolt11):
        bolt11_result = self.instance.decodepay(bolt11)
        amount_sats = int(
            int(str(bolt11_result["amount_msat"]).split("msat", 1)[0]) / 1000)
        return {
            "amount": amount_sats,
            "description": bolt11_result["description"],
            "payee": bolt11_result["payee"]}
=======
    def decode_pay(self, bolt11: str) -> Optional[dict]:
        result = self.instance.decodepay(bolt11)
        if not result:
            return None
        sats = _msat_to_sat(result["amount_msat"].millisatoshis)
        result['amount_sat'] = sats
        return result
>>>>>>> ca5739b5

    def wait_any(self):
        invoice_list = self.list_paid()
        last_index = len(invoice_list)
        return self.instance.waitanyinvoice(lastpay_index=last_index)

    def list_channels(self):
        return self.instance.listchannels()

    def rebalance_channel(self, oscid, iscid, amount_sat):
        return self.instance.rebalance(oscid, iscid, _sat_to_msat(amount_sat))

    def fee_rates(self):
        # get fee rates in unit of sats per 1000 virtual bytes
        return self.instance.feerates("perkb")

    def key_send(self, node_id, sats):
        return self.instance.keysend(node_id, _sat_to_msat(sats))

    def list_forwards(self):
        return self.instance.listforwards()

    #
    # Onchain
    #

    def list_funds(self):
        funds_dict = self.instance.listfunds()
<<<<<<< HEAD
        msats_channel = 0
        msats_onchain = 0
        sats_channel = 0
        sats_onchain = 0
        # Only shows after the very first transaction otherwise errors.
        for i in range(len(funds_dict["channels"])):
            msats_channel += int(str(funds_dict["channels"]
                                 [i]["our_amount_msat"]).split("msat", 1)[0])
        sats_channel += _msat_to_sat(msats_channel)
        for i in range(len(funds_dict["outputs"])):
            if funds_dict["outputs"][i]["status"] == "confirmed":
                msats_onchain += int(str(funds_dict["outputs"]
                                     [i]["amount_msat"]).split("msat", 1)[0])
        sats_onchain += _msat_to_sat(msats_onchain)
        return({"msats_channel": msats_channel, "msats_onchain": msats_onchain, "sats_channel": sats_channel, "sats_onchain": sats_onchain})
=======
        msats_largest_channel = 0
        msats_channels = 0
        msats_onchain = 0
        sats_largest_channel = 0
        sats_channels = 0
        sats_onchain = 0
        # Only shows after the very first transaction otherwise errors.
        for chan in funds_dict["channels"]:
            msats_channel = chan["our_amount_msat"].millisatoshis
            if msats_channel > msats_largest_channel:
                msats_largest_channel = msats_channel
            msats_channels += msats_channel
        sats_largest_channel = _msat_to_sat(msats_largest_channel)
        sats_channels = _msat_to_sat(msats_channels)
        for output in funds_dict["outputs"]:
            if output["status"] == "confirmed":
                msats_onchain += output["amount_msat"].millisatoshis
        sats_onchain += _msat_to_sat(msats_onchain)
        return dict(msats_largest_channel=msats_largest_channel, msats_channels=msats_channels, msats_onchain=msats_onchain, sats_largest_channel=sats_largest_channel, sats_channels=sats_channels, sats_onchain=sats_onchain)
>>>>>>> ca5739b5

    #def open_channel(self, node_id, sats):
    #    return self.instance.fundchannel_start(node_id, _sat_to_msat(sats))

    def fund_channel(self, node_id, sats):
        return self.instance.fundchannel(node_id, _sat_to_msat(sats))

    def close_channel(self, peer_id):
        return self.instance.close(peer_id)

    def new_address(self):
        # return a bech32 address
        return self.instance.newaddr(addresstype='bech32')

    def list_txs(self):
        return self.instance.listtransactions()

    def multi_withdraw(self, outputs_dict):
        # outputs is in form {"address" : amount}
        return self.instance.multiwithdraw(outputs_dict)

    def prepare_psbt(self, outputs):
        return self.instance.txprepare(outputs)

    def sign_psbt(self, unsigned_psbt):
        return self.instance.signpsbt(unsigned_psbt)

    def send_psbt(self, signed_psbt):
        return self.instance.sendpsbt(signed_psbt)<|MERGE_RESOLUTION|>--- conflicted
+++ resolved
@@ -39,17 +39,6 @@
         # create a LN invoice
         return self.instance.invoice(_sat_to_msat(sats), label, msg)
 
-<<<<<<< HEAD
-    def pay(self, bolt11):
-        # pay a bolt11 invoice
-        invoice_result = self.instance.pay(bolt11)
-        invoice_result["sats_sent"] = _msat_to_sat(invoice_result["msatoshi_sent"])
-        return invoice_result
-
-    def pay_status(self, bolt11):
-        # show the status of a specific paid bolt11 invoice
-        return self.instance.listpays(bolt11=bolt11)
-=======
     def pay(self, bolt11: str) -> Optional[dict]:
         # pay a bolt11 invoice
         invoice_result = self.instance.pay(bolt11)
@@ -65,7 +54,6 @@
     def pay_status_from_hash(self, payment_hash: str) -> Optional[dict]:
         # show the status of a specific payment hash
         return self.instance.listpays(payment_hash=payment_hash)
->>>>>>> ca5739b5
 
     def list_paid(self):
         # show the status of all paid bolt11 invoice
@@ -74,15 +62,9 @@
         for pay in pays["pays"]:
             created_at = pay["created_at"]
             date = datetime.datetime.fromtimestamp(
-<<<<<<< HEAD
-                list_pay["created_at"], pytz.timezone('Pacific/Auckland'))
-            status = list_pay["status"]
-            amount_msat = list_pay["amount_sent_msat"]
-=======
                 created_at, pytz.timezone('Pacific/Auckland'))
             status = pay["status"]
             amount_msat = pay["amount_sent_msat"].millisatoshis
->>>>>>> ca5739b5
             amount_sats = _msat_to_sat(amount_msat)
             results.append({"created_at": created_at,
                             "date": date,
@@ -91,16 +73,6 @@
                             "amount_sats": amount_sats})
         return results
 
-<<<<<<< HEAD
-    def decode_pay(self, bolt11):
-        bolt11_result = self.instance.decodepay(bolt11)
-        amount_sats = int(
-            int(str(bolt11_result["amount_msat"]).split("msat", 1)[0]) / 1000)
-        return {
-            "amount": amount_sats,
-            "description": bolt11_result["description"],
-            "payee": bolt11_result["payee"]}
-=======
     def decode_pay(self, bolt11: str) -> Optional[dict]:
         result = self.instance.decodepay(bolt11)
         if not result:
@@ -108,7 +80,6 @@
         sats = _msat_to_sat(result["amount_msat"].millisatoshis)
         result['amount_sat'] = sats
         return result
->>>>>>> ca5739b5
 
     def wait_any(self):
         invoice_list = self.list_paid()
@@ -137,23 +108,6 @@
 
     def list_funds(self):
         funds_dict = self.instance.listfunds()
-<<<<<<< HEAD
-        msats_channel = 0
-        msats_onchain = 0
-        sats_channel = 0
-        sats_onchain = 0
-        # Only shows after the very first transaction otherwise errors.
-        for i in range(len(funds_dict["channels"])):
-            msats_channel += int(str(funds_dict["channels"]
-                                 [i]["our_amount_msat"]).split("msat", 1)[0])
-        sats_channel += _msat_to_sat(msats_channel)
-        for i in range(len(funds_dict["outputs"])):
-            if funds_dict["outputs"][i]["status"] == "confirmed":
-                msats_onchain += int(str(funds_dict["outputs"]
-                                     [i]["amount_msat"]).split("msat", 1)[0])
-        sats_onchain += _msat_to_sat(msats_onchain)
-        return({"msats_channel": msats_channel, "msats_onchain": msats_onchain, "sats_channel": sats_channel, "sats_onchain": sats_onchain})
-=======
         msats_largest_channel = 0
         msats_channels = 0
         msats_onchain = 0
@@ -173,7 +127,6 @@
                 msats_onchain += output["amount_msat"].millisatoshis
         sats_onchain += _msat_to_sat(msats_onchain)
         return dict(msats_largest_channel=msats_largest_channel, msats_channels=msats_channels, msats_onchain=msats_onchain, sats_largest_channel=sats_largest_channel, sats_channels=sats_channels, sats_onchain=sats_onchain)
->>>>>>> ca5739b5
 
     #def open_channel(self, node_id, sats):
     #    return self.instance.fundchannel_start(node_id, _sat_to_msat(sats))
