#!/usr/bin/python3

# pylint: disable=import-outside-toplevel
# pylint: disable=unbalanced-tuple-unpacking

import decimal
import logging
import math
import time
import random

import gevent
from flask import render_template, request, flash, jsonify, Response, redirect, url_for, Markup
from flask_security import roles_accepted

from app_core import app, db, socketio
from models import User, Role, Topic, PushNotificationLocation, BrokerOrder, CryptoDeposit, FiatDeposit, KycRequest, FiatDbTransaction
import email_utils
from fcm import FCM
from web_utils import bad_request, get_json_params, get_json_params_optional
import broker
import depwith
from api_endpoint import api
from reward_endpoint import reward
from reporting_endpoint import reporting
from payments_endpoint import payments
from kyc_endpoint import kyc
import websocket
# pylint: disable=unused-import
import admin
import dasset
import assets
import kyc_core
import fiatdb_core
import coordinator
from ln import LnRpc
<<<<<<< HEAD
import wallet
=======
from utils import qrcode_svg_create
>>>>>>> e4fbae97

USER_BALANCE_SHOW = 'show balance'
USER_BALANCE_CREDIT = 'credit'
USER_BALANCE_DEBIT = 'debit'
USER_BALANCE_SWEEP = 'sweep'

USER_ORDER_SHOW = 'show'
USER_ORDER_CANCEL = 'cancel'

#jsonrpc = JSONRPC(app, "/api")
logger = logging.getLogger(__name__)
fcm = FCM(app.config["FIREBASE_CREDENTIALS"])

# blueprints
app.register_blueprint(api, url_prefix='/apiv1')
app.register_blueprint(reward, url_prefix='/reward')
app.register_blueprint(reporting, url_prefix='/reporting')
app.register_blueprint(payments, url_prefix='/payments')
app.register_blueprint(kyc, url_prefix='/kyc')

def process_email_alerts():
    with app.app_context():
        data = dasset.account_balances()
        for balance in data:
            if balance.symbol == 'NZD':
                if balance.available < app.config["MIN_AVAILABLE_NZD_BALANCE"]:
                    balance_format = assets.asset_dec_to_str(balance.symbol, balance.available)
                    subject = f"Available {balance.symbol} Balance below the minimum threshold"
                    msg = f"Available {balance.symbol} Balance needs to be replenished in the dasset account.<br/><br/>Available {balance.symbol} balance is: ${balance_format}"
                    email_utils.email_notification_alert(logger, subject, msg, app.config["ADMIN_EMAIL"])

def process_deposits_and_broker_orders():
    with app.app_context():
        logger.info('process deposits..')
        depwith.fiat_deposits_update(db.session)
        depwith.crypto_deposits_check(db.session)
        logger.info('process withdrawals..')
        depwith.fiat_withdrawals_update(db.session)
        depwith.crypto_withdrawals_update(db.session)
        logger.info('process broker orders..')
        broker.broker_orders_update(db.session)

<<<<<<< HEAD
def qrcode_svg_create_ln(data):
    """ Returns SVG of input data (LN focused) """
    factory = qrcode.image.svg.SvgPathImage
    img = qrcode.make(data, image_factory=factory, box_size=10)
    output = io.BytesIO()
    img.save(output)
    svg = output.getvalue().decode('utf-8')
    return svg

=======
>>>>>>> e4fbae97
#
# Flask views
#

@app.route("/")
def index():
    return render_template("index.html")

# https://gis.stackexchange.com/a/2964
def meters_to_lat_lon_displacement(meters, origin_latitude):
    lat = meters / 111111
    lon = meters / (111111 * math.cos(math.radians(origin_latitude)))
    return lat, lon

@app.route("/push_notifications", methods=["GET", "POST"])
@roles_accepted(Role.ROLE_ADMIN, Role.ROLE_FINANCE)
def push_notifications():
    type_ = ''
    topic = ''
    title = ''
    body = ''
    image = ''
    html = ''
    location = ''
    registration_token = ''
    if request.method == "POST":
        title = request.form["title"]
        body = request.form["body"]
        image = request.form["image"]
        html = request.form["html"]
        try:
            type_ = request.form["type"]
            if type_ == "topic":
                topic = request.form["topic"]
                fcm.send_to_topic(topic, title, body, image, html)
                flash(f"sent push notification ({topic})", "success")
            elif type_ == "location":
                location = request.form["location"]
                parts = location.split(',')
                if len(parts) != 4:
                    raise Exception('invalid location parameter')
                latitude, longitude, max_dist_meters, max_age_minutes = parts
                latitude = float(latitude)
                longitude = float(longitude)
                max_dist_meters = int(max_dist_meters)
                max_age_minutes = int(max_age_minutes)
                max_lat_delta, max_long_delta = meters_to_lat_lon_displacement(max_dist_meters, latitude)
                tokens = PushNotificationLocation.tokens_at_location(db.session, latitude, max_lat_delta, longitude, max_long_delta, max_age_minutes)
                tokens = [x.fcm_registration_token for x in tokens]
                fcm.send_to_tokens(tokens, title, body, image, html)
                count = len(tokens)
                flash(f"sent push notification ({count} devices)", "success")
            else:
                registration_token = request.form["registration_token"]
                fcm.send_to_tokens([registration_token], title, body, image, html)
                flash("sent push notification", "success")
        except Exception as e: # pylint: disable=broad-except
            flash(str(e.args[0]), "danger")
    topics = Topic.topic_list(db.session)
    return render_template("push_notifications.html", topics=topics, type_=type_, topic=topic, location=location, title=title, body=body, image=image, html=html, registration_token=registration_token)

@app.route("/push_notifications_register", methods=["POST"])
def push_notifications_register():
    content = request.get_json(force=True)
    if content is None:
        return bad_request("failed to decode JSON object")
    params, err_response = get_json_params(content, ["registration_token"])
    if err_response:
        return err_response
    registration_token, = params
    latitude, longitude = get_json_params_optional(content, ["latitude", "longitude"])
    topics = Topic.topic_list(db.session)
    fcm.subscribe_to_topics(registration_token, topics)
    if latitude and longitude:
        latitude = float(latitude)
        longitude = float(longitude)
        push_location = PushNotificationLocation.from_token(db.session, registration_token)
        if push_location:
            push_location.update(latitude, longitude)
        else:
            push_location = PushNotificationLocation(registration_token, latitude, longitude)
        db.session.add(push_location)
        db.session.commit()
    return jsonify(dict(result="ok"))

@app.route('/test_email', methods=['GET', 'POST'])
@roles_accepted(Role.ROLE_ADMIN, Role.ROLE_FINANCE)
def test_email():
    recipient = ''
    subject = ''
    message = ''
    if request.method == 'POST':
        recipient = request.form['recipient']
        subject = request.form['subject']
        message = request.form['message']
        if email_utils.send_email(logger, subject, message, recipient):
            flash('Email sent', 'success')
        else:
            flash('Email failed', 'danger')
    return render_template('test_email.html', recipient=recipient, subject=subject, message=message)

@app.route('/test_ws', methods=['GET', 'POST'])
@roles_accepted(Role.ROLE_ADMIN, Role.ROLE_FINANCE)
def test_ws():
    recipient = ''
    event = ''
    events = ['user_info_update', 'broker_order_update', 'broker_order_new', 'fiat_deposit_update', 'fiat_deposit_new', 'crypto_deposit_update', 'crypto_deposit_new']
    if request.method == 'POST':
        recipient = request.form['recipient']
        event = request.form['event']
        if event == 'user_info_update':
            user = User.from_email(db.session, recipient)
            if user:
                websocket.user_info_event(user)
                flash('Event sent', 'success')
            else:
                flash('User not found', 'danger')
        elif event == 'broker_order_update':
            order = BrokerOrder.from_token(db.session, recipient)
            if order:
                websocket.broker_order_update_event(order)
                flash('Event sent', 'success')
            else:
                flash('Order not found', 'danger')
        elif event == 'fiat_deposit_update':
            deposit = FiatDeposit.from_token(db.session, recipient)
            if deposit:
                websocket.fiat_deposit_update_event(deposit)
                flash('Event sent', 'success')
            else:
                flash('Order not found', 'danger')
        elif event == 'crypto_deposit_update':
            deposit = CryptoDeposit.from_token(db.session, recipient)
            if deposit:
                websocket.crypto_deposit_update_event(deposit)
                flash('Event sent', 'success')
            else:
                flash('Order not found', 'danger')
        else:
            flash('Event not yet implemented', 'danger')
    return render_template('test_ws.html', recipient=recipient, event=event, events=events)

@app.route('/user_kyc', methods=['GET', 'POST'])
@roles_accepted(Role.ROLE_ADMIN, Role.ROLE_FINANCE)
def user_kyc():
    email = ''
    if request.method == 'POST':
        email = request.form['email']
        if not email:
            flash('please enter an email address', 'danger')
            return render_template('user_kyc.html')
        email = email.lower()
        user = User.from_email(db.session, email)
        if user:
            kycrequest = KycRequest.from_user(db.session, user)
            if not kycrequest:
                flash('User KYC not found', 'danger')
            elif kycrequest.status == kycrequest.STATUS_COMPLETED:
                token = kycrequest.token
                pdf = kyc_core.download_pdf_backup(token)
                if pdf:
                    return Response(
                        pdf,
                        mimetype="application/pdf",
                        headers={"Content-disposition":
                                 f"attachment; filename={email}.pdf"})
                flash('failed to download pdf', 'danger')
            elif kycrequest.status == kycrequest.STATUS_CREATED:
                flash('User KYC is created but not completed', 'danger')
        else:
            flash('User not found', 'danger')
    return render_template('user_kyc.html')

@app.route('/user_balance', methods=['GET', 'POST'])
@roles_accepted(Role.ROLE_ADMIN)
def user_balance():
    actions = (USER_BALANCE_SHOW, USER_BALANCE_CREDIT, USER_BALANCE_DEBIT, USER_BALANCE_SWEEP)
    asset_names = assets.ASSETS.keys()
    action = email = asset = amount = desc = ''
    def return_response(err_msg=None):
        if err_msg:
            flash(err_msg, 'danger')
        return render_template('user_balance.html', actions=actions, assets=asset_names, action=action, email=email, asset=asset, amount=amount, desc=desc)
    if request.method == 'POST':
        action = request.form['action']
        email = request.form['email']
        asset = request.form['asset']
        amount = request.form['amount']
        desc = request.form['desc']
        if action not in actions:
            return return_response('invalid action')
        if not email:
            return return_response('please enter an email address')
        email = email.lower()
        user = User.from_email(db.session, email)
        if not user:
            return return_response('User not found')
        if action == USER_BALANCE_SHOW:
            balances = fiatdb_core.user_balances(db.session, user)
            for key, val in balances.items():
                balances[key] = assets.asset_int_to_dec(key, val)
            flash(balances)
        elif action in (USER_BALANCE_CREDIT, USER_BALANCE_DEBIT):
            if asset not in asset_names:
                return return_response('Invalid asset')
            try:
                amount_dec = decimal.Decimal(amount)
            except: # pylint: disable=bare-except
                amount_dec = decimal.Decimal(0)
            if amount_dec <= decimal.Decimal(0):
                return return_response('Invalid amount')
            amount_int = assets.asset_dec_to_int(asset, amount_dec)
            balance = fiatdb_core.user_balance(db.session, asset, user)
            balance = assets.asset_int_to_dec(asset, balance)
            flash(f'current balance: {balance} {asset}')
            fiatdb_action = FiatDbTransaction.ACTION_CREDIT if action == USER_BALANCE_CREDIT else FiatDbTransaction.ACTION_DEBIT
            ftx = fiatdb_core.tx_create(db.session, user, fiatdb_action, asset, amount_int, desc)
            if not ftx:
                return return_response('failed to create transaction')
            db.session.add(ftx)
            db.session.commit()
            balance = fiatdb_core.user_balance(db.session, asset, user)
            balance = assets.asset_int_to_dec(asset, balance)
            flash(f'new balance: {balance} {asset}')
        elif action == USER_BALANCE_SWEEP:
            if not user.dasset_subaccount:
                return return_response('user does not have dasset subaccount')
            balances = dasset.account_balances(subaccount_id=user.dasset_subaccount.subaccount_id)
            if not balances:
                return return_response('failed to retreive dasset balances')
            for balance in balances:
                if balance.available > decimal.Decimal(0):
                    if not dasset.transfer(None, user.dasset_subaccount.subaccount_id, balance.symbol, balance.available):
                        return return_response(f'failed to transfer {balance.symbol} funds from {email} subaccount to master')
                    flash(f'transfered {balance.available} of {balance.total} {balance.symbol} to master account')
                else:
                    flash(f'no available balance of {balance.total} {balance.symbol} to transfer')
    return return_response()

@app.route('/user_order', methods=['GET', 'POST'])
@roles_accepted(Role.ROLE_ADMIN)
def user_order():
    actions = (USER_ORDER_SHOW, USER_ORDER_CANCEL)
    action = token = ''
    def return_response(err_msg=None):
        if err_msg:
            flash(err_msg, 'danger')
        return render_template('user_order.html', actions=actions, action=action, token=token)
    if request.method == 'POST':
        action = request.form['action']
        token = request.form['token']
        if action not in actions:
            return return_response('invalid action')
        if not token:
            return return_response('please enter a order token')
        order = BrokerOrder.from_token(db.session, token)
        if not order:
            return return_response('Order not found')
        if action == USER_ORDER_SHOW:
            flash(f'order: {order.to_json()}')
        elif action == USER_ORDER_CANCEL:
            if order.status not in (order.STATUS_READY,):
                return return_response('invalid order status')
            with coordinator.lock:
                side = assets.MarketSide.parse(order.side)
                ftx = broker.order_refund(db.session, order, side)
                if not ftx:
                    return return_response('failed to create refund')
                order.status = order.STATUS_CANCELLED
                db.session.add(ftx)
                db.session.add(order)
                db.session.commit()
            flash(f'canceled and refunded order {token}')
    return return_response()

@app.route('/config', methods=['GET'])
@roles_accepted(Role.ROLE_ADMIN)
def config():
    return render_template('config.html')

@app.route('/ln', methods=['GET', 'POST'])
@roles_accepted(Role.ROLE_ADMIN)
def ln_ep():
    rpc = LnRpc()
    return render_template('ln.html', funds_dict=rpc.list_funds())

@app.route('/ln/getinfo')
@roles_accepted(Role.ROLE_ADMIN)
def lightningd_getinfo_ep():
    rpc = LnRpc()
    # pylint: disable=pointless-string-statement
    """ Returns template with info about lightningd"""
    return render_template('lightning/lightningd_getinfo.html', info=rpc.get_info())

@app.route('/ln/send_bitcoin')
@roles_accepted(Role.ROLE_ADMIN)
def send_bitcoin():
    # pylint: disable=pointless-string-statement
    """ Returns template for sending BTC """
    rpc = LnRpc()
    onchain = int(rpc.list_funds()["sats_onchain"]) / 100000000
    return render_template(
        'lightning/send_bitcoin.html',
        bitcoin_explorer=app.config["BITCOIN_EXPLORER"],
        onchain=onchain)

@app.route('/ln/new_address')
@roles_accepted(Role.ROLE_ADMIN)
def new_address_ep():
    # pylint: disable=pointless-string-statement
    """ Returns template showing a new address created by our HD wallet """
    rpc = LnRpc()
    address = rpc.new_address()
    return render_template("lightning/new_address.html", address=address)

@app.route('/ln/list_txs')
@roles_accepted(Role.ROLE_ADMIN)
def list_txs():
    # pylint: disable=pointless-string-statement
    """ Returns template of on-chain txs """
    rpc = LnRpc()
    transactions = rpc.list_txs()
    sorted_txs = sorted(
        transactions["transactions"],
        key=lambda d: d["blockheight"],
        reverse=True)
    for tx in transactions["transactions"]:
        for output in tx["outputs"]:
            output["sats"] = int(output["msat"] / 1000)
            output.update({"sats": str(output["sats"]) + " satoshi"})
    return render_template(
        "lightning/list_transactions.html",
        transactions=sorted_txs,
        bitcoin_explorer=app.config["BITCOIN_EXPLORER"])

@app.route('/ln/ln_invoice', methods=['GET'])
@roles_accepted(Role.ROLE_ADMIN)
def ln_invoice():
    # pylint: disable=pointless-string-statement
    """ Returns template for creating lightning invoices """
    return render_template("lightning/ln_invoice.html")

@app.route('/ln/create_invoice/<int:amount>/<string:message>/')
@roles_accepted(Role.ROLE_ADMIN)
def create_invoice(amount, message):
    # pylint: disable=pointless-string-statement
    """ Returns template showing a created invoice from the inputs """
    rpc = LnRpc()
    bolt11 = rpc.invoice(int(amount * 1000), "lbl{}".format(random.random()), message)["bolt11"] # pylint: disable=consider-using-f-string
    qrcode_svg = qrcode_svg_create(bolt11, 10)
    return render_template(
        "lightning/create_invoice.html",
        bolt11=bolt11,
        qrcode_svg=qrcode_svg)

@app.route('/ln/list_peers', methods=['GET', 'POST'])
@roles_accepted(Role.ROLE_ADMIN)
def list_peers():
    # pylint: disable=pointless-string-statement
    """ Returns a template listing all connected LN peers """
    rpc = LnRpc()
    if request.method == 'POST':
        oscid = request.form["oscid"]
        iscid = request.form["iscid"]
        sats = request.form["amount"]
        amount = str(int(sats) * 1000) + str('msat')
        try:
            rpc = LnRpc()
            # pylint: disable=no-member
            # pylint: disable=unused-variable
            result = rpc.rebalance_individual_channel(oscid, iscid, amount)
            flash(Markup(f'successfully move funds from: {oscid} to: {iscid} with the amount: {sats}sats'),'success')
        except Exception as e: # pylint: disable=broad-except
            flash(Markup(e.args[0]), 'danger')
    peers = rpc.list_peers()["peers"]
    # pylint: disable=consider-using-enumerate
    for i in range(len(peers)):
        peers[i]["sats_total"] = 0
        peers[i]["can_send"] = 0
        peers[i]["can_receive"] = 0
        peers[i]["scid"] = ""
        # I'm assuming there will only be one channel for each node, but I'm
        # using an array in case there's more
        peers[i]["channel_states"] = []
        for channel in peers[i]["channels"]:
            if channel["state"] == 'CHANNELD_NORMAL':
                peers[i]["sats_total"] += int(channel["msatoshi_total"]) / 1000
                peers[i]["can_send"] += int(channel["msatoshi_to_us"]) / 1000
                peers[i]["can_receive"] += int(
                    channel["out_msatoshi_fulfilled"]) / 1000
                for scid in channel["short_channel_id"]:
                    peers[i]["scid"] += scid
                peers[i]["channel_states"].append(channel["state"])

        # round as a last step, for accuracy
        peers[i]["sats_total"] = int(peers[i]["sats_total"])
        peers[i]["can_send"] = int(peers[i]["can_send"])
        peers[i]["can_receive"] = int(peers[i]["can_receive"])
    return render_template("lightning/list_peers.html", peers=peers)

@app.route('/ln/send_node')
@roles_accepted(Role.ROLE_ADMIN)
def send_node():
    return render_template("lightning/send_node.html")

@app.route('/ln/keysend', strict_slashes=False)
@app.route('/ln/keysend/<node_id>', strict_slashes=False)
@app.route('/ln/keysend/<node_id>/<sats>', strict_slashes=False)
@roles_accepted(Role.ROLE_ADMIN)
def key_send(node_id=None, sats=None):
    if (node_id is None) or (sats is None):
        return "Please check that node_id or sats is not empty"
    elif ("@" in str(node_id)) or (":" in str(node_id)):
        return "Please enter just the node pubkey, NOT pubkey@ip:protocol"
    else:
        try:
            rpc = LnRpc()
            return rpc.key_send(str(node_id), int(sats) * 1000)
        except Exception as e:
            return str(e)
    return "Something went wrong"

@app.route('/ln/list_forwards')
@roles_accepted(Role.ROLE_ADMIN)
def list_forwards():
    rpc = LnRpc()
    return rpc.list_forwards()

@app.route('/ln/withdraw', methods=['GET', 'POST'])
@roles_accepted(Role.ROLE_ADMIN)
def withdraw():
    rpc = LnRpc()
    outputs_dict = request.json["address_amount"]
    try:
        tx_result = rpc.multi_withdraw(outputs_dict)
    except BaseException: # pylint: disable=broad-except
        tx_result = "error"
    return tx_result

@app.route('/ln/pay_invoice', methods=['GET'])
@roles_accepted(Role.ROLE_ADMIN)
def pay_invoice():
    # pylint: disable=pointless-string-statement
    """ Returns template for paying LN invoices """
    return render_template("lightning/pay_invoice.html")

@app.route('/ln/pay/<string:bolt11>')
@roles_accepted(Role.ROLE_ADMIN)
def ln_pay(bolt11):
    # pylint: disable=pointless-string-statement
    """ Returns template showing a paid LN invoice """
    rpc = LnRpc()
    try:
        invoice_result = rpc.send_invoice(bolt11)
        return render_template("lightning/pay.html", invoice_result=invoice_result)
    except BaseException: # pylint: disable=broad-except
        return redirect(url_for("pay_error"))

@app.route('/ln/pay_error')
@roles_accepted(Role.ROLE_ADMIN)
def pay_error():
    # pylint: disable=pointless-string-statement
    """ Returns template for a generic pay error """
    return render_template("lightning/pay_error.html")


@app.route('/ln/invoices', methods=['GET'])
@roles_accepted(Role.ROLE_ADMIN)
def invoices():
    # pylint: disable=pointless-string-statement
    """ Returns template listing all LN paid invoices """
    rpc = LnRpc()
    paid_invoices = rpc.list_paid()
    return render_template("lightning/invoices.html", paid_invoices=paid_invoices)

#@app.route('/ln/decode_pay', strict_slashes=False)
@app.route('/ln/decode_pay/<bolt11>', strict_slashes=False)
@roles_accepted(Role.ROLE_ADMIN)
def decode_pay(bolt11=None):
    if bolt11 is None:
        return "Please enter a non-empty bolt11 string"
    try:
        rpc = LnRpc()
        return rpc.decode_pay(str(bolt11))
    except Exception as e: # pylint: disable=broad-except
        return str(e)
    return "Something went wrong"


@app.route('/ln/channel_opener', methods=['GET'])
@roles_accepted(Role.ROLE_ADMIN)
def channel_opener():
    # pylint: disable=pointless-string-statement
    """ Returns template for opening LN channels """
    return render_template("lightning/channel_opener.html")

@app.route('/ln/open_channel/<string:node_pubkey>/<int:amount>', methods=['GET'])
@roles_accepted(Role.ROLE_ADMIN)
def open_channel(node_pubkey, amount):
    # pylint: disable=pointless-string-statement
    """ Opens a LN channel """
    rpc = LnRpc()
    try:
        rpc.connect_node(node_pubkey)
        node_id = node_pubkey.split("@")
        # pylint: disable=unused-variable
        result = rpc.fund_channel(node_id[0], amount)
        flash(Markup(f'successfully added node id: {node_id[0]} with the amount: {amount}'), 'success')
    except Exception as e: # pylint: disable=broad-except
        flash(Markup(e.args[0]), 'danger')
    return render_template("lightning/channel_opener.html")

@app.route('/ln/create_psbt')
@roles_accepted(Role.ROLE_ADMIN)
def create_psbt():
    # pylint: disable=pointless-string-statement
    """ Returns template for creating a PSBT """
    rpc = LnRpc()
    onchain = int(rpc.list_funds()["sats_onchain"]) / 100000000
    return render_template(
        'lightning/create_psbt.html',
        bitcoin_explorer=app.config["BITCOIN_EXPLORER"],
        onchain=onchain)

@app.route('/ln/psbt', methods=['GET', 'POST'])
@roles_accepted(Role.ROLE_ADMIN)
def psbt():
    rpc = LnRpc()
    outputs_dict = request.json["address_amount"]
    try:
        tx_result = rpc.prepare_psbt(outputs_dict)
    except Exception as e: # pylint: disable=broad-except
        tx_result = str(e)
    return tx_result

@app.route('/ln/send_psbt', methods=['GET', 'POST'])
@roles_accepted(Role.ROLE_ADMIN)
def send_psbt():
    rpc = LnRpc()
    outputs_dict = request.json["signed_psbt"]
    try:
        tx_result = rpc.send_psbt(outputs_dict)
    except Exception as e: # pylint: disable=broad-except
        tx_result = str(e)
    return tx_result

@app.route('/ln/sign')
@roles_accepted(Role.ROLE_ADMIN)
def sign():
    return render_template('lightning/sign.html', bitcoin_explorer=app.config["BITCOIN_EXPLORER"])

@app.route('/ln/sign_psbt', methods=['GET', 'POST'])
@roles_accepted(Role.ROLE_ADMIN)
def sign_psbt():
    rpc = LnRpc()
    outputs_dict = request.json["unsigned_psbt"]
    try:
        tx_result = rpc.sign_psbt(outputs_dict)
    except Exception as e: # pylint: disable=broad-except
        tx_result = str(e)
    return tx_result

@app.route('/ln/broadcast')
@roles_accepted(Role.ROLE_ADMIN)
def broadcast():
    return render_template('lightning/broadcast.html', bitcoin_explorer=app.config["BITCOIN_EXPLORER"])

#
#socket-io notifications
#

@socketio.on('connect')
def test_connect(auth):
    print("Client connected")

@socketio.on('disconnect')
def test_disconnect():
    print('Client disconnected')

@socketio.on('waitany')
def wait_any_invoice():
    print('client called recieveany')
    rpc = LnRpc()
    # pylint: disable=no-member
    res = rpc.wait_any()
    emit('invoice', {'data': res})# pylint: disable=undefined-variable

#
# gevent class
#

class WebGreenlet():

    def __init__(self, exception_func, addr="0.0.0.0", port=5000):
        self.addr = addr
        self.port = port
        self.runloop_greenlet = None
        self.process_periodic_events_greenlet = None
        self.ln_invoice_greenlet = None
        self.exception_func = exception_func

    def start(self):
        def runloop():
            logger.info("WebGreenlet runloop started")
            logger.info("WebGreenlet webserver starting (addr: %s, port: %d)", self.addr, self.port)
            socketio.run(app, host=self.addr, port=self.port)

        def process_periodic_events_loop():
            current = int(time.time())
            email_alerts_timer_last = current
            deposits_and_orders_timer_last = current
            while True:
                current = time.time()
                if current - email_alerts_timer_last > 1800:
                    gevent.spawn(process_email_alerts)
                    email_alerts_timer_last += 1800
                if current - deposits_and_orders_timer_last > 300:
                    gevent.spawn(process_deposits_and_broker_orders)
                    deposits_and_orders_timer_last += 300
                gevent.sleep(5)

        def process_ln_invoices_loop():
            gevent.sleep(10, False) # HACK: wait for the webserver to start
            lastpay_index = 0
            while True:
                try:
                    if lastpay_index == 0:
                        lastpay_index = LnRpc().lastpay_index()
                    pay, err = wallet.any_deposit_completed(lastpay_index)
                    if err:
                        logger.debug('wait_any_invoice failed: "%s"', err)
                        gevent.sleep(2, False) # probably timeout so we wait a short time before polling again
                    else:
                        logger.info('wait_any_invoice: %s', pay)
                        if pay['status'] == 'paid':
                            label = pay['label']
                            payment_hash = pay['payment_hash']
                            bolt11 = pay['bolt11']
                            lastpay_index = pay['pay_index']
                            deposit = CryptoDeposit.from_wallet_reference(db.session, bolt11)
                            if not deposit:
                                logger.error('Unable to find matching CryptoDeposit for bolt11 reference: %s', bolt11)
                                continue
                            email = deposit.user.email
                            websocket.ln_invoice_paid_event(label, payment_hash, bolt11, email)
                except ConnectionError as e:
                    gevent.sleep(5, False)
                    logger.error('wait_any_invoice error: %s', e)

        def start_greenlets():
            logger.info("starting WebGreenlet runloop...")
            self.runloop_greenlet.start()
            self.process_periodic_events_greenlet.start()
            self.ln_invoice_greenlet.start()

        # create greenlets
        self.runloop_greenlet = gevent.Greenlet(runloop)
        self.process_periodic_events_greenlet = gevent.Greenlet(process_periodic_events_loop)
        self.ln_invoice_greenlet = gevent.Greenlet(process_ln_invoices_loop)
        if self.exception_func:
            self.runloop_greenlet.link_exception(self.exception_func)
        # start greenlets
        gevent.spawn(start_greenlets)

    def stop(self):
        self.runloop_greenlet.kill()
        self.process_periodic_events_greenlet.kill()
        self.ln_invoice_greenlet.kill()
        gevent.joinall([self.runloop_greenlet, self.process_periodic_events_greenlet, self.ln_invoice_greenlet])

def run():
    # setup logging
    logger.setLevel(logging.DEBUG)
    handler = logging.StreamHandler()
    handler.setLevel(logging.DEBUG)
    handler.setFormatter(logging.Formatter('[%(name)s %(levelname)s] %(message)s'))
    logger.addHandler(handler)
    # clear loggers set by any imported modules
    logging.getLogger().handlers.clear()

    web_greenlet = WebGreenlet(None)
    web_greenlet.start()

    while 1:
        gevent.sleep(1)

    web_greenlet.stop()

if __name__ == "__main__":
    run()<|MERGE_RESOLUTION|>--- conflicted
+++ resolved
@@ -34,11 +34,8 @@
 import fiatdb_core
 import coordinator
 from ln import LnRpc
-<<<<<<< HEAD
 import wallet
-=======
 from utils import qrcode_svg_create
->>>>>>> e4fbae97
 
 USER_BALANCE_SHOW = 'show balance'
 USER_BALANCE_CREDIT = 'credit'
@@ -81,18 +78,6 @@
         logger.info('process broker orders..')
         broker.broker_orders_update(db.session)
 
-<<<<<<< HEAD
-def qrcode_svg_create_ln(data):
-    """ Returns SVG of input data (LN focused) """
-    factory = qrcode.image.svg.SvgPathImage
-    img = qrcode.make(data, image_factory=factory, box_size=10)
-    output = io.BytesIO()
-    img.save(output)
-    svg = output.getvalue().decode('utf-8')
-    return svg
-
-=======
->>>>>>> e4fbae97
 #
 # Flask views
 #
