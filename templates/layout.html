<!doctype html>
<html lang="en">
  <head>
    <!-- Required meta tags -->
    <meta charset="utf-8">
    <meta name="viewport" content="width=device-width, initial-scale=1, shrink-to-fit=no">

    <!-- Bootstrap CSS -->
    <link rel="stylesheet" href="https://stackpath.bootstrapcdn.com/bootstrap/4.5.0/css/bootstrap.min.css" integrity="sha384-9aIt2nRpC12Uk9gS9baDl411NQApFmC26EwAOH8WgZl5MYYxFfc+NcPb1dKGj7Sk" crossorigin="anonymous">
    <!-- Font Awesome CSS -->
<<<<<<< HEAD
    <link rel="stylesheet" href="https://cdnjs.cloudflare.com/ajax/libs/font-awesome/5.15.3/css/all.min.css" integrity="sha512-iBBXm8fW90+nuLcSKlbmrPcLa0OT92xO1BIsZ+ywDWZCvqsWgccV3gFoRBv0z+8dLJgyAHIhR35VZc2oM/gI1w==" crossorigin="anonymous" referrerpolicy="no-referrer" />
    <link rel="stylesheet" href="{{ url_for('static', filename=config['CSS_THEME']) }}"crossorigin="anonymous"/>

    <title>{% block title %}{% endblock %}</title>
    <nav class="navbar navbar-expand-lg navbar-{{ config['CSS_THEME_INTENSITY'] }} bg-{{ config['CSS_THEME_INTENSITY'] }}">
            <div class="container-fluid">
                <a class="navbar-brand" href="/">
                    <img src='{{ config["LOGO_URL_SRC"] }}' alt="" height="40">
                </a>
            </div>
	    <div class="collapse navbar-collapse" id="bs-example-navbar-collapse-1">
	        <ul class="nav navbar-nav">
	        </ul>
                {% if current_user.is_authenticated  %}
                <span class="navbar-text">
                    {{ current_user.email }}&nbsp
    	        </span>
                <button type="button" class="btn btn-primary" onclick="window.location.href='{{ url_for('security.logout') }}'"/>Logout</button>
                {% else %}
                <button type="button" class="btn btn-primary" onclick="window.location.href='{{ url_for('security.login') }}'"/>Login</button>
                {% endif %}
	    </div>
        </nav>
=======
    <link rel="stylesheet" href="https://cdnjs.cloudflare.com/ajax/libs/font-awesome/5.15.4/css/all.min.css" integrity="sha512-1ycn6IcaQQ40/MKBW2W4Rhis/DbILU74C1vSrLJxCq57o941Ym01SwNsOMqvEBFlcgUa6xLiPY/NS5R+E6ztJQ==" crossorigin="anonymous" referrerpolicy="no-referrer" />
    <!-- Custom CSS -->
    <link rel="stylesheet" href="{{ url_for('static', filename='css/custom_reporting.css') }}"crossorigin="anonymous"/>

    <title>{% block title %}{% endblock %}</title>
    <nav class="navbar navbar-expand-lg navbar-light bg-light">
      <a class="navbar-brand" href="/">
        <img src='{{ config["LOGO_URL_SRC"] }}' alt="" height="40">
      </a>
      <div class="collapse navbar-collapse" id="navbarNavDropdown">
        <ul class="navbar-nav">
          <!--
          <li class="nav-item active">
    	    <a class="nav-link" href="/">Home<span class="sr-only">(current)</span></a>
          </li>
          -->
        </ul>
      </div>
      {% if current_user.is_authenticated  %}
      <span class="navbar-text"> 
          {{ current_user.email }}
          <a href="{{ url_for('security.two_factor_setup') }}" 
              {% if not current_user.tf_primary_method  %}
              title="Two Factor Authentication not setup!">
              <i class="fas fa-exclamation-triangle text-danger"></i>
              {% else %}
              title="Two Factor Authentication">
              <i class="fas fa-shield-alt text-success"></i>
              {% endif %}
          </a>
          &nbsp
      </span>
      <button class="btn btn-primary" type="button" onclick="window.location.href='{{ url_for('security.logout') }}'"/>Logout</button>
      {% else %}
      <button class="btn btn-primary" type="button" onclick="window.location.href='{{ url_for('security.login') }}'"/>Login</button>
      {% endif %}
    </nav>
>>>>>>> f6d616b4
  </head>
  <body>
    <br />
    {%- with messages = get_flashed_messages(with_categories=true) -%}
    {% if messages %}
    <div id="flashes" class="container-sm">
        {% for category, message in messages %}
        <div class="alert alert-{{ category }}" role="alert">
            {{ message }}
        </div>
        {% endfor %}
    </div>
    <br />
    {% endif %}
    {%- endwith %}
    <div id="content" class="container-sm">
    {% block content %}
    {% endblock %}
    </div>
    <div id="footer" class="container">
    {% block footer %}
    {% endblock %}
    </div>

    <!-- Optional JavaScript -->
    <!-- jQuery first, then Popper.js, then Bootstrap JS, then Bootbox -->
    <script src="https://code.jquery.com/jquery-3.5.1.slim.min.js" integrity="sha384-DfXdz2htPH0lsSSs5nCTpuj/zy4C+OGpamoFVy38MVBnE+IbbVYUew+OrCXaRkfj" crossorigin="anonymous"></script>
    <script src="https://cdn.jsdelivr.net/npm/popper.js@1.16.0/dist/umd/popper.min.js" integrity="sha384-Q6E9RHvbIyZFJoft+2mJbHaEWldlvI9IOYy5n3zV9zzTtmI3UksdQRVvoxMfooAo" crossorigin="anonymous"></script>
    <script src="https://stackpath.bootstrapcdn.com/bootstrap/4.5.0/js/bootstrap.min.js" integrity="sha384-OgVRvuATP1z7JjHLkuOU7Xw704+h835Lr+6QL9UvYjZE3Ipu6Tp75j7Bh/kR0JKI" crossorigin="anonymous"></script>
    <script src="https://cdnjs.cloudflare.com/ajax/libs/bootbox.js/5.5.2/bootbox.min.js" integrity="sha384-x8yg1bbOwuqjTf+DF/Sc3v14Tfzp2C61ThwPbDgflWBra3aBH4/vrB4z1WH3WwpP" crossorigin="anonymous"></script>

    {% block scripts %}
    {% endblock %}
  </body>
</html><|MERGE_RESOLUTION|>--- conflicted
+++ resolved
@@ -8,37 +8,12 @@
     <!-- Bootstrap CSS -->
     <link rel="stylesheet" href="https://stackpath.bootstrapcdn.com/bootstrap/4.5.0/css/bootstrap.min.css" integrity="sha384-9aIt2nRpC12Uk9gS9baDl411NQApFmC26EwAOH8WgZl5MYYxFfc+NcPb1dKGj7Sk" crossorigin="anonymous">
     <!-- Font Awesome CSS -->
-<<<<<<< HEAD
-    <link rel="stylesheet" href="https://cdnjs.cloudflare.com/ajax/libs/font-awesome/5.15.3/css/all.min.css" integrity="sha512-iBBXm8fW90+nuLcSKlbmrPcLa0OT92xO1BIsZ+ywDWZCvqsWgccV3gFoRBv0z+8dLJgyAHIhR35VZc2oM/gI1w==" crossorigin="anonymous" referrerpolicy="no-referrer" />
+    <link rel="stylesheet" href="https://cdnjs.cloudflare.com/ajax/libs/font-awesome/5.15.4/css/all.min.css" integrity="sha512-1ycn6IcaQQ40/MKBW2W4Rhis/DbILU74C1vSrLJxCq57o941Ym01SwNsOMqvEBFlcgUa6xLiPY/NS5R+E6ztJQ==" crossorigin="anonymous" referrerpolicy="no-referrer" />
+    <!-- Custom CSS -->
     <link rel="stylesheet" href="{{ url_for('static', filename=config['CSS_THEME']) }}"crossorigin="anonymous"/>
 
     <title>{% block title %}{% endblock %}</title>
     <nav class="navbar navbar-expand-lg navbar-{{ config['CSS_THEME_INTENSITY'] }} bg-{{ config['CSS_THEME_INTENSITY'] }}">
-            <div class="container-fluid">
-                <a class="navbar-brand" href="/">
-                    <img src='{{ config["LOGO_URL_SRC"] }}' alt="" height="40">
-                </a>
-            </div>
-	    <div class="collapse navbar-collapse" id="bs-example-navbar-collapse-1">
-	        <ul class="nav navbar-nav">
-	        </ul>
-                {% if current_user.is_authenticated  %}
-                <span class="navbar-text">
-                    {{ current_user.email }}&nbsp
-    	        </span>
-                <button type="button" class="btn btn-primary" onclick="window.location.href='{{ url_for('security.logout') }}'"/>Logout</button>
-                {% else %}
-                <button type="button" class="btn btn-primary" onclick="window.location.href='{{ url_for('security.login') }}'"/>Login</button>
-                {% endif %}
-	    </div>
-        </nav>
-=======
-    <link rel="stylesheet" href="https://cdnjs.cloudflare.com/ajax/libs/font-awesome/5.15.4/css/all.min.css" integrity="sha512-1ycn6IcaQQ40/MKBW2W4Rhis/DbILU74C1vSrLJxCq57o941Ym01SwNsOMqvEBFlcgUa6xLiPY/NS5R+E6ztJQ==" crossorigin="anonymous" referrerpolicy="no-referrer" />
-    <!-- Custom CSS -->
-    <link rel="stylesheet" href="{{ url_for('static', filename='css/custom_reporting.css') }}"crossorigin="anonymous"/>
-
-    <title>{% block title %}{% endblock %}</title>
-    <nav class="navbar navbar-expand-lg navbar-light bg-light">
       <a class="navbar-brand" href="/">
         <img src='{{ config["LOGO_URL_SRC"] }}' alt="" height="40">
       </a>
@@ -70,7 +45,6 @@
       <button class="btn btn-primary" type="button" onclick="window.location.href='{{ url_for('security.login') }}'"/>Login</button>
       {% endif %}
     </nav>
->>>>>>> f6d616b4
   </head>
   <body>
     <br />
