{% extends "layout.html" %}

{% block content %}
{% if current_user.is_authenticated %}
    <div class='{{ config["DASHBOARD_PAGE_WRAPPER"] }}'>
        <div class='row'>
<<<<<<< HEAD
            {% if current_user.has_role("admin") %}
            <div class='{{ config["DASHBOARD_BUTTON_THEME"] }}'>
                <a href="/reporting/dashboard">
                <img src="static/assets/img/index_img/dashboard.png" width="100" height="100">
                <p><center>Dashboard</center></p>
                </a>
            </div>
            {% endif %}
            <div class='{{ config["DASHBOARD_BUTTON_THEME"] }}'>
                <a href="{{ url_for('admin.index') }}">
                <img src="static/assets/img/index_img/admin-with-cogwheels.png" width="100" height="100">
                <p><center>Admin</center></p>
                </a>
            </div>
=======
            {% if current_user.has_role("admin") or current_user.has_role("finance") %}
            <a href="{{ url_for('index') }}">
            <div class='white-dashboard'>
                <img src="static/assets/img/index_img/dashboard.png" width="100" height="100">
                <p><center>Dashboard</center></p>
            </div>
            </a>
            <a href="{{ url_for('push_notifications') }}">
            <div class='white-dashboard'>
                <img src="static/assets/img/index_img/notification.png" width="100" height="100">
                <p><center>Push Notification</center></p>
            </div>
            </a>
            <a href="{{ url_for('admin.index') }}">
            <div class='white-dashboard'>
                <img src="static/assets/img/index_img/admin-with-cogwheels.png" width="100" height="100">
                <p><center>Admin</center></p>
            </div>
            </a>
            <a href="{{ url_for('test_email') }}">
            <div class='white-dashboard'>
                <p><center>Test Email</center></p>
            </div>
            </a>
            <a href="{{ url_for('test_ws') }}">
                <div class='white-dashboard'>
                    <p><center>Test Websocket</center></p>
                </div>
                </a>
            {% endif %}
>>>>>>> 22a7f53c
        </div>
    </div>
{% endif %}
{% endblock %}

{% block footer %}
    <div class="row justify-content-center">
    <div class="col-sm-6">
        <div class="card">
            <div class="card-body">
                <p class="card-text">
                <center>
                    <small class="text-muted">
                        FOOTER
                    </small>
                </center>
                </p>
            </div>
        </div>
    </div>
    </div>
{% endblock %}<|MERGE_RESOLUTION|>--- conflicted
+++ resolved
@@ -4,22 +4,6 @@
 {% if current_user.is_authenticated %}
     <div class='{{ config["DASHBOARD_PAGE_WRAPPER"] }}'>
         <div class='row'>
-<<<<<<< HEAD
-            {% if current_user.has_role("admin") %}
-            <div class='{{ config["DASHBOARD_BUTTON_THEME"] }}'>
-                <a href="/reporting/dashboard">
-                <img src="static/assets/img/index_img/dashboard.png" width="100" height="100">
-                <p><center>Dashboard</center></p>
-                </a>
-            </div>
-            {% endif %}
-            <div class='{{ config["DASHBOARD_BUTTON_THEME"] }}'>
-                <a href="{{ url_for('admin.index') }}">
-                <img src="static/assets/img/index_img/admin-with-cogwheels.png" width="100" height="100">
-                <p><center>Admin</center></p>
-                </a>
-            </div>
-=======
             {% if current_user.has_role("admin") or current_user.has_role("finance") %}
             <a href="{{ url_for('index') }}">
             <div class='white-dashboard'>
@@ -50,7 +34,6 @@
                 </div>
                 </a>
             {% endif %}
->>>>>>> 22a7f53c
         </div>
     </div>
 {% endif %}
