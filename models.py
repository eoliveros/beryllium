--- conflicted
+++ resolved
@@ -959,17 +959,7 @@
         if current_user.has_role(Role.ROLE_ADMIN) or current_user.has_role(Role.ROLE_PROPOSER):
             self.can_create = True
             return True
-        if current_user.has_role(Role.ROLE_FINANCE):
-<<<<<<< HEAD
-=======
-            self.can_create = False
-            return True
-        if current_user.has_role(Role.ROLE_PROPOSER):
-            self.can_create = True
->>>>>>> 8e0049c6
-            return True
-        if current_user.has_role(Role.ROLE_AUTHORIZER):
-            self.can_create = False
+        if current_user.has_role(Role.ROLE_FINANCE) or current_user.has_role(Role.ROLE_AUTHORIZER):
             return True
         return False
 
@@ -1062,7 +1052,6 @@
         column_filters = [ FilterByUserEmail(User.email, 'Search email') ]
 
     def is_accessible(self):
-<<<<<<< HEAD
         if not (current_user.is_active and current_user.is_authenticated):
             return False
         if current_user.has_role(Role.ROLE_ADMIN):
@@ -1071,17 +1060,6 @@
         if current_user.has_role(Role.ROLE_FINANCE):
             return True
         return False
-=======
-        return (current_user.is_active and
-                current_user.is_authenticated and
-                (current_user.has_role(Role.ROLE_ADMIN) or
-                current_user.has_role(Role.ROLE_FINANCE)))
-
-class TopicModelView(RestrictedModelView):
-    can_create = True
-    can_delete = True
-    can_edit = False
->>>>>>> 8e0049c6
 
 class WavesTxModelView(RestrictedModelView):
     can_create = False
@@ -1500,19 +1478,4 @@
 
     @classmethod
     def from_user(cls, session, user):
-<<<<<<< HEAD
-        return session.query(cls).filter(cls.user_id == user.id).all()
-=======
-        return session.query(cls).filter(cls.user_id == user.id).all()
-
-class CategoryModelView(RestrictedModelView):
-    def is_accessible(self):
-        if not (current_user.is_active and current_user.is_authenticated):
-            return False
-        if current_user.has_role(Role.ROLE_ADMIN):
-            self.can_create = True
-            return True
-        if current_user.has_role(Role.ROLE_FINANCE):
-            return True
-        return False
->>>>>>> 8e0049c6
+        return session.query(cls).filter(cls.user_id == user.id).all()