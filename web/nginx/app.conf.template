--- conflicted
+++ resolved
@@ -38,8 +38,6 @@
     autoindex off;
   }
 
-<<<<<<< HEAD
-=======
   location /spark/ {
     rewrite /spark/(.*) /$1  break;
     proxy_set_header X-Real-IP $remote_addr;
@@ -52,7 +50,6 @@
     proxy_redirect off;
   }
 
->>>>>>> 027df4ae
   location / {
     proxy_set_header X-Real-IP $remote_addr;
     proxy_set_header X-Forwarded-For $proxy_add_x_forwarded_for;
